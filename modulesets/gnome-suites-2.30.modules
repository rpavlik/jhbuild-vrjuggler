<?xml version="1.0"?><!--*- mode: nxml; indent-tabs-mode: nil -*-->
<!DOCTYPE moduleset SYSTEM "moduleset.dtd">
<?xml-stylesheet type="text/xsl" href="moduleset.xsl"?>
<!-- vim:set ts=2 expandtab: -->
<moduleset>
  <repository type="git" name="git.gnome.org" default="yes"
      href="git://git.gnome.org/"/>
  <repository type="git" name="gstreamer.freedesktop.org"
      href="git://anongit.freedesktop.org/gstreamer/"/>
  <repository type="git" name="git.freedesktop.org"
      href="git://anongit.freedesktop.org/git/"/>
  <repository type="svn" name="svn.mono-project.com"
      href="svn://anonsvn.mono-project.com/source/"/>
  <repository type="git" name="github.com" href="git://github.com/"/>
  <repository type="git" name="o-hand.com" href="git://git.o-hand.com/"/>
  <repository type="git" name="moblin.org" href="git://git.moblin.org/"/>

<!-- This is a special module: it's needed to build from svn, but not
     needed to build from tarballs, so it doesn't need to be in our suites
     and it doesn't need to be an external dependency -->
  <autotools id="gnome-common">
    <branch revision="gnome-2-30"/>
  </autotools>

<!-- Unofficial modules; should be proposed as official or moved to another
     module set -->

  <autotools id="libgnomecups">
    <branch/>
    <dependencies>
      <dep package="intltool"/>
      <dep package="glib"/>
      <dep package="gnome-common"/>
    </dependencies>
  </autotools>

  <include href="gnome-external-deps-2.30.modules"/>

<!-- Developer Platform -->

  <autotools id="gconf">
    <branch tag="2.31.2" />
    <dependencies>
      <dep package="intltool"/>
      <dep package="ORBit2"/>
      <dep package="libxml2"/>
      <dep package="gtk+"/>
      <dep package="dbus-glib"/>
    </dependencies>
    <suggests>
      <dep package="polkit"/>
    </suggests>
  </autotools>

  <autotools id="at-spi">
    <branch revision="gnome-2-30"/>
    <dependencies>
      <dep package="intltool"/>
      <dep package="gtk+"/>
      <dep package="libbonobo"/>
    </dependencies>
  </autotools>

  <autotools id="at-spi2-core">
    <branch/>
    <dependencies>
      <dep package="dbus"/>
      <dep package="glib"/>
      <dep package="dbus-glib"/>
      <dep package="gtk+"/>
    </dependencies>
  </autotools>

  <autotools id="at-spi2-atk">
    <branch/>
    <dependencies>
      <dep package="dbus"/>
      <dep package="glib"/>
      <dep package="dbus-glib"/>
      <dep package="gtk+"/>
      <dep package="atk"/>
      <dep package="libxml2"/>
    </dependencies>
  </autotools>

  <autotools id="atk">
    <branch revision="gnome-2-30"/>
    <dependencies>
      <dep package="glib"/>
      <dep package="gnome-doc-utils"/>
    </dependencies>
  </autotools>

  <autotools id="glib">
    <branch revision="glib-2-24"/>
    <dependencies>
      <dep package="gtk-doc"/>
    </dependencies>
    <after>
      <dep package="shared-mime-info"/>
    </after>
  </autotools>

  <autotools id="gnome-mime-data">
   <branch/>
    <dependencies>
      <dep package="intltool"/>
      <dep package="gnome-common"/>
      <dep package="glib"/>
    </dependencies>
  </autotools>

  <autotools id="gnome-vfs">
    <branch/>
    <dependencies>
      <dep package="intltool"/>
      <dep package="gconf"/>
      <dep package="desktop-file-utils"/>
      <dep package="shared-mime-info"/>
      <dep package="gnome-mime-data"/>
      <dep package="avahi"/>
      <dep package="gamin"/>
      <dep package="dbus-glib"/>
    </dependencies>
    <suggests>
      <dep package="hal"/>
    </suggests>
  </autotools>

  <autotools id="gtk+">
    <branch revision="gtk-2-20"/>
    <dependencies>
      <dep package="glib"/>
      <dep package="cairo"/>
      <dep package="pango"/>
      <dep package="atk"/>
    </dependencies>
    <after>
      <dep package="shared-mime-info"/>
    </after>
  </autotools>

  <autotools id="gtk-doc">
    <branch/>
    <dependencies>
      <dep package="libxslt"/>
      <dep package="rarian"/>
      <dep package="gnome-doc-utils"/>
    </dependencies>
  </autotools>

  <autotools id="pango">
    <branch/>
    <dependencies>
      <dep package="gnome-common"/>
      <dep package="glib"/>
      <dep package="cairo"/>
    </dependencies>
    <suggests>
      <dep package="gobject-introspection"/>
    </suggests>
    <after>
      <dep package="libXft"/>
    </after>
  </autotools>

<!-- Developer Platform: upcoming deprecations -->

  <autotools id="ORBit2">
    <branch/>
    <dependencies>
      <dep package="libIDL"/>
      <dep package="gnome-common"/>
    </dependencies>
  </autotools>

  <tarball id="audiofile" version="0.2.7" supports-non-srcdir-builds="no">
    <source href="http://www.68k.org/~michael/audiofile/audiofile-0.2.7.tar.gz"
            hash="sha256:a61c4036c2600a645843f16bec4be166093a9df5f15b02c85291213aa9cf15a2"
            md5sum="a39be317a7b1971b408805dc5e371862" size="502448"/>
  </tarball>

  <autotools id="esound">
    <branch/>
    <dependencies>
      <dep package="audiofile"/>
    </dependencies>
  </autotools>

  <autotools id="libIDL">
    <branch/>
    <dependencies>
      <dep package="glib"/>
    </dependencies>
  </autotools>

  <autotools id="libart_lgpl">
    <branch/>
  </autotools>

  <autotools id="libbonobo">
    <branch revision="gnome-2-30"/>
    <dependencies>
      <dep package="ORBit2"/>
      <dep package="intltool"/>
      <dep package="gnome-common"/>
      <dep package="libxml2"/>
      <dep package="dbus"/>
      <dep package="dbus-glib"/>
    </dependencies>
  </autotools>

  <autotools id="libbonoboui">
    <branch/>
    <dependencies>
      <dep package="intltool"/>
      <dep package="libgnome"/>
      <dep package="libbonobo"/>
      <dep package="libgnomecanvas"/>
      <dep package="libglade"/>
    </dependencies>
  </autotools>

  <autotools id="libglade">
    <branch/>
    <dependencies>
      <dep package="gtk+"/>
      <dep package="libxml2"/>
    </dependencies>
  </autotools>

  <autotools id="libgnome">
    <branch/>
    <dependencies>
      <dep package="intltool"/>
      <dep package="libxml2"/>
      <dep package="libxslt"/>
      <dep package="libbonobo"/>
      <dep package="gnome-vfs"/>
      <dep package="gconf"/>
      <dep package="esound"/>
    </dependencies>
  </autotools>

  <autotools id="libgnomecanvas">
    <branch/>
    <dependencies>
      <dep package="intltool"/>
      <dep package="gtk+"/>
      <dep package="libart_lgpl"/>
      <dep package="libglade"/>
      <dep package="gnome-common"/>
    </dependencies>
  </autotools>

  <autotools id="libgnomeui">
    <branch/>
    <dependencies>
      <dep package="intltool"/>
      <dep package="libbonoboui"/>
      <dep package="libglade"/>
      <dep package="gnome-icon-theme"/>
      <dep package="libgnome-keyring"/>
    </dependencies>
  </autotools>

<!-- Desktop -->

  <autotools id="alacarte">
    <branch/>
    <dependencies>
      <dep package="intltool"/>
      <dep package="gnome-menus"/>
      <dep package="pygtk"/>
    </dependencies>
  </autotools>

  <autotools id="brasero">
    <branch revision="gnome-2-30"/>
    <dependencies>
      <dep package="gtk+"/>
      <dep package="gconf"/>
      <dep package="gst-plugins-base"/>
      <dep package="libcanberra"/>
      <dep package="libxml2"/>
    </dependencies>
    <suggests>
      <dep package="libnotify"/>
      <dep package="nautilus"/>
      <dep package="totem-pl-parser"/>
    </suggests>
  </autotools>

  <autotools id="bug-buddy">
    <branch revision="gnome-2-30"/>
    <dependencies>
      <dep package="intltool"/>
      <dep package="gnome-doc-utils"/>
      <dep package="evolution-data-server"/>
      <dep package="libsoup"/>
      <dep package="libgtop"/>
    </dependencies>
  </autotools>

  <autotools id="cheese">
    <branch/>
    <dependencies>
      <dep package="intltool"/>
      <dep package="glib"/>
      <dep package="gtk+"/>
      <dep package="gconf"/>
      <dep package="gstreamer"/>
      <dep package="gst-plugins-base"/>
      <dep package="gst-plugins-good"/>
      <dep package="librsvg"/>
      <dep package="gnome-desktop"/>
      <dep package="evolution-data-server"/>
    </dependencies>
  </autotools>

  <autotools id="gnome-control-center" autogenargs="--enable-gstreamer=0.10"
             supports-non-srcdir-builds="no">
             <branch revision="gnome-2-30"/>
    <dependencies>
      <dep package="intltool"/>
      <dep package="iso-codes"/>
      <dep package="gnome-desktop"/>
      <dep package="metacity"/>
      <dep package="nautilus"/>
      <dep package="libgnomekbd"/>
      <dep package="gnome-doc-utils"/>
      <dep package="gnome-panel"/>
      <dep package="gnome-settings-daemon"/>
    </dependencies>
    <suggests>
      <dep package="dbus-glib"/>
    </suggests>
  </autotools>

  <autotools id="dasher" autogenargs="--with-a11y --with-gnome">
    <branch revision="gnome-2-30"/>
    <dependencies>
      <dep package="intltool"/>
      <dep package="at-spi"/>
      <dep package="gnome-speech"/>
      <dep package="gnome-doc-utils"/>
    </dependencies>
  </autotools>

  <autotools id="deskbar-applet">
    <branch/>
    <dependencies>
      <dep package="intltool"/>
      <dep package="gtk+"/>
      <dep package="gnome-desktop"/>
      <dep package="pygtk"/>
      <dep package="gnome-python"/>
      <dep package="gnome-python-desktop"/>
    </dependencies>
  </autotools>

  <autotools id="ekiga">
    <branch revision="gnome-2-26"/>
    <dependencies>
      <dep package="intltool"/>
      <dep package="glib"/>
      <dep package="gtk+"/>
      <dep package="libxml2"/>
      <dep package="libsigc++2"/>
      <dep package="opal" />
      <dep package="evolution-data-server"/>
    </dependencies>
    <suggests>
      <dep package="dbus"/>
      <dep package="dbus-glib"/>
      <dep package="avahi"/>
      <dep package="libsoup"/>
      <dep package="gstreamer"/>
      <dep package="gst-plugins-base"/>
    </suggests>
  </autotools>

  <autotools id="empathy">
    <branch revision="gnome-2-30"/>
    <dependencies>
      <dep package="intltool"/>
      <dep package="glib"/>
      <dep package="gtk+"/>
      <dep package="gconf"/>
      <dep package="telepathy-glib"/>
      <dep package="telepathy-mission-control"/>
      <dep package="evolution-data-server"/>
      <dep package="libcanberra"/>
      <dep package="telepathy-farsight"/>
    </dependencies>
    <suggests>
      <dep package="enchant"/>
      <dep package="iso-codes"/>
      <dep package="libchamplain"/>
      <dep package="WebKit"/>
    </suggests>
  </autotools>

  <autotools id="eog">
    <branch revision="gnome-2-30"/>
    <dependencies>
      <dep package="intltool"/>
      <dep package="glib"/>
      <dep package="gtk+"/>
      <dep package="gnome-desktop"/>
      <dep package="gconf"/>
      <dep package="gnome-icon-theme"/>
    </dependencies>
    <suggests>
      <dep package="exempi"/>
      <dep package="dbus-glib"/>
      <dep package="pygobject"/>
      <dep package="pygtk"/>
      <dep package="gnome-python"/>
    </suggests>
  </autotools>

  <autotools id="epiphany">
    <branch revision="gnome-2-30"/>
    <dependencies>
      <dep package="intltool"/>
      <dep package="iso-codes"/>
      <dep package="gtk+"/>
      <dep package="gconf"/>
      <dep package="dbus-glib"/>
      <dep package="gnome-doc-utils"/>
      <dep package="startup-notification"/>
      <dep package="WebKit"/>
    </dependencies>
    <suggests>
      <dep package="avahi"/>
      <dep package="enchant"/>
      <dep package="libnotify"/>
      <dep package="libcanberra"/>
      <dep package="nss"/>
    </suggests>
  </autotools>

  <autotools id="evince">
    <branch revision="gnome-2-30"/>
    <dependencies>
      <dep package="intltool"/>
      <dep package="glib"/>
      <dep package="gtk+"/>
      <dep package="libxml2"/>
      <dep package="gnome-icon-theme"/>
      <dep package="poppler"/>
      <dep package="gnome-doc-utils"/>
    </dependencies>
    <suggests>
      <dep package="libgnome-keyring"/>
    </suggests>
    <after>
      <dep package="nautilus"/>
    </after>
  </autotools>

  <autotools id="evolution-data-server" supports-non-srcdir-builds="no">
    <branch revision="gnome-2-30"/>
    <dependencies>
      <dep package="intltool"/>
      <dep package="libsoup"/>
      <dep package="libxml2"/>
      <dep package="gconf"/>
      <dep package="sqlite3"/>
      <dep package="libgweather"/>
      <dep package="libical"/>
    </dependencies>
    <suggests>
      <dep package="nspr"/>
      <dep package="nss"/>
    </suggests>
    <after>
      <dep package="libgnome-keyring"/>
    </after>
  </autotools>

  <autotools id="evolution" autogenargs="--disable-image-inline --disable-pst-import --disable-nm">
    <branch revision="gnome-2-30"/>
    <dependencies>
      <dep package="intltool"/>
      <dep package="evolution-data-server"/>
      <dep package="gtkhtml"/>
      <dep package="gnome-desktop"/>
      <dep package="gnome-doc-utils"/>
      <dep package="libcanberra"/>
      <dep package="libical"/>
      <dep package="libgnomecanvas"/>
      <dep package="libunique"/>
    </dependencies>
    <suggests>
      <dep package="libnotify"/>
      <dep package="dbus-glib"/>
      <dep package="gstreamer"/>
    </suggests>
    <after>
      <dep package="mono"/>
    </after>
  </autotools>

  <autotools id="evolution-exchange">
    <branch revision="gnome-2-30"/>
    <dependencies>
      <dep package="intltool"/>
      <dep package="evolution-data-server"/>
      <dep package="evolution"/>
      <dep package="libsoup"/>
    </dependencies>
  </autotools>

  <autotools id="evolution-mapi">
    <branch revision="gnome-2-30"/>
    <dependencies>
      <dep package="intltool"/>
      <dep package="evolution-data-server"/>
      <dep package="evolution"/>
      <dep package="libmapi"/>
    </dependencies>
  </autotools>

  <autotools id="evolution-webcal">
    <branch revision="gnome-2-30"/>
    <dependencies>
      <dep package="intltool"/>
      <dep package="evolution-data-server"/>
      <dep package="libsoup"/>
    </dependencies>
  </autotools>

  <autotools id="file-roller">
    <branch revision="gnome-2-30"/>
    <dependencies>
      <dep package="intltool"/>
      <dep package="rarian"/>
      <dep package="gnome-doc-utils"/>
      <dep package="nautilus"/>
    </dependencies>
  </autotools>

  <autotools id="gcalctool" supports-non-srcdir-builds="no">
    <branch revision="gnome-2-30"/>
    <dependencies>
      <dep package="intltool"/>
      <dep package="rarian"/>
      <dep package="gtk+"/>
      <dep package="gconf"/>
      <dep package="gnome-doc-utils"/>
    </dependencies>
  </autotools>

  <autotools id="gconf-editor" supports-non-srcdir-builds="no">
    <branch/>
    <dependencies>
      <dep package="intltool"/>
      <dep package="gtk+"/>
      <dep package="gconf"/>
      <dep package="dbus-glib"/>
      <dep package="PolicyKit"/>
      <dep package="gnome-doc-utils"/>
    </dependencies>
  </autotools>

  <autotools id="gdm">
    <branch revision="gnome-2-30"/>
    <dependencies>
      <dep package="intltool"/>
      <dep package="gtk+"/>
      <dep package="dbus-glib"/>
      <dep package="gnome-settings-daemon"/>
      <dep package="gnome-session"/>
      <dep package="gnome-panel"/>
    </dependencies>
  </autotools>

  <autotools id="gedit">
    <branch revision="gnome-2-30"/>
    <dependencies>
      <dep package="intltool"/>
      <dep package="rarian"/>
      <dep package="gnome-doc-utils"/>
      <dep package="startup-notification"/>
      <dep package="gconf"/>
      <dep package="gtksourceview"/>
      <dep package="pygtksourceview"/>
    </dependencies>
    <suggests>
      <dep package="iso-codes"/>
      <dep package="enchant"/>
    </suggests>
  </autotools>

  <autotools id="gnome-applets" autogenargs="--enable-mixer-applet">
    <branch revision="gnome-2-30"/>
    <dependencies>
      <dep package="intltool"/>
      <dep package="gnome-panel"/>
      <dep package="libgtop"/>
      <dep package="libgnomekbd"/>
      <dep package="gstreamer"/>
      <dep package="gst-plugins-base"/>
      <dep package="gucharmap"/>
      <dep package="system-tools-backends"/>
      <dep package="pygtk"/>
      <dep package="libgweather"/>
    </dependencies>
    <suggests>
      <dep package="polkit"/>
    </suggests>
    <after>
      <dep package="gnome-control-center"/>
      <dep package="gnome-python-desktop"/>
    </after>
  </autotools>

  <autotools id="gnome-backgrounds">
    <branch/>
    <dependencies>
      <dep package="intltool"/>
      <dep package="glib"/>
    </dependencies>
  </autotools>

  <autotools id="gnome-bluetooth">
    <branch revision="gnome-2-30"/>
    <dependencies>
      <dep package="gtk+"/>
      <dep package="glib"/>
      <dep package="gconf"/>
      <dep package="libunique"/>
      <dep package="dbus-glib"/>
      <dep package="nautilus-sendto"/>
    </dependencies>
  </autotools>

  <autotools id="gnome-desktop" autogenargs="--with-gnome-distributor=JHBuild">
    <branch revision="gnome-2-30"/>
    <dependencies>
      <dep package="intltool"/>
      <dep package="glib"/>
      <dep package="gtk+"/>
      <dep package="gconf"/>
      <dep package="startup-notification"/>
      <dep package="gnome-themes"/>
      <dep package="rarian"/>
      <dep package="gnome-doc-utils"/>
      <dep package="gvfs"/> <!-- gvfs-copy used in autogen.sh -->
    </dependencies>
  </autotools>

  <autotools id="gnome-disk-utility">
    <branch revision="gnome-2-30"/>
    <dependencies>
      <dep package="gtk+"/>
      <dep package="dbus-glib"/>
      <dep package="libgnome-keyring"/>
      <dep package="libunique"/>
      <dep package="libnotify"/>
    </dependencies>
  </autotools>

  <autotools id="gnome-doc-utils">
    <branch/>
    <dependencies>
      <dep package="libxslt"/>
      <dep package="intltool"/>
      <dep package="rarian"/>
    </dependencies>
  </autotools>

  <autotools id="gnome-games">
    <branch revision="gnome-2-30"/>
    <dependencies>
      <dep package="intltool"/>
      <dep package="librsvg"/>
      <dep package="rarian"/>
      <dep package="gtk+"/>
      <dep package="gnome-python-desktop"/>
      <dep package="libggz"/>
      <dep package="ggz-client-libs"/>
      <dep package="clutter"/>
      <dep package="clutter-gtk"/>
    </dependencies>
  </autotools>

  <autotools id="gnome-icon-theme">
    <branch revision="gnome-2-30"/>
    <dependencies>
      <dep package="hicolor-icon-theme"/>
      <dep package="icon-naming-utils"/>
      <dep package="gnome-common"/>
      <dep package="intltool"/>
      <dep package="glib"/>
    </dependencies>
  </autotools>

  <autotools id="libgnome-keyring">
    <branch revision="gnome-2-30"/>
    <dependencies>
      <dep package="intltool"/>
      <dep package="dbus"/>
      <dep package="eggdbus"/>
      <dep package="libgcrypt"/>
    </dependencies>
  </autotools>

  <autotools id="gnome-keyring">
    <branch revision="gnome-2-30"/>
    <dependencies>
      <dep package="intltool"/>
      <dep package="dbus"/>
      <dep package="eggdbus"/>
      <dep package="gconf"/>
      <dep package="gtk+"/>
      <dep package="libgcrypt"/>
      <dep package="libtasn1"/>
    </dependencies>
  </autotools>

  <autotools id="gnome-netstatus">
    <branch/>
    <dependencies>
      <dep package="intltool"/>
      <dep package="gtk+"/>
      <dep package="gnome-panel"/>
      <dep package="gnome-doc-utils"/>
    </dependencies>
  </autotools>

  <autotools id="gnome-nettool">
    <branch/>
    <dependencies>
      <dep package="gtk+"/>
      <dep package="gconf"/>
      <dep package="gnome-doc-utils"/>
    </dependencies>
  </autotools>

  <autotools id="gnome-mag">
    <branch revision="gnome-2-30"/>
    <dependencies>
      <dep package="intltool"/>
      <dep package="at-spi"/>
      <dep package="libcolorblind"/>
      <dep package="gnome-python"/>
      <dep package="gnome-desktop"/>
    </dependencies>
  </autotools>

  <autotools id="gnome-media">
    <branch revision="gnome-2-30"/>
    <dependencies>
      <dep package="intltool"/>
      <dep package="rarian"/>
      <dep package="gstreamer"/>
      <dep package="gst-plugins-base"/>
      <dep package="gst-plugins-good"/>
      <dep package="pulseaudio"/>
      <dep package="libcanberra"/>
      <dep package="libunique"/>
      <dep package="glade3"/>
    </dependencies>
    <suggests>
      <dep package="esound"/> <!-- only used for vumeter, disabled by default -->
    </suggests>
  </autotools>

  <autotools id="gnome-menus">
    <branch/>
    <dependencies>
      <dep package="intltool"/>
      <dep package="gnome-common"/>
      <dep package="glib"/>
      <dep package="pygtk"/>
    </dependencies>
  </autotools>

  <autotools id="gnome-packagekit">
    <branch revision="gnome-2-30"/>
    <dependencies>
      <dep package="PackageKit"/>
      <dep package="gtk+"/>
      <dep package="gconf"/>
      <dep package="libnotify"/>
      <dep package="gnome-menus"/>
      <dep package="libcanberra"/>
    </dependencies>
  </autotools>

  <autotools id="gnome-panel">
    <branch revision="gnome-2-30"/>
    <dependencies>
      <dep package="intltool"/>
      <dep package="rarian"/>
      <dep package="gnome-desktop"/>
      <dep package="libbonoboui"/>
      <dep package="libwnck"/>
      <dep package="evolution-data-server"/>
      <dep package="gnome-menus"/>
      <dep package="gnome-doc-utils"/>
      <dep package="dbus-glib"/>
      <dep package="librsvg"/>
      <dep package="libgweather"/>
      <dep package="libcanberra"/>
    </dependencies>
    <suggests>
      <dep package="polkit"/>
    </suggests>
  </autotools>

  <autotools id="gnome-power-manager">
    <branch revision="gnome-2-30"/>
    <dependencies>
      <dep package="intltool"/>
      <dep package="glib"/>
      <dep package="dbus-glib"/>
      <dep package="libwnck"/>
      <dep package="gtk+"/>
      <dep package="gnome-panel"/>
      <dep package="libgnome-keyring"/>
      <dep package="gconf"/>
      <dep package="intltool"/>
      <dep package="gnome-doc-utils"/>
      <dep package="UPower"/>
      <dep package="libnotify"/>
      <dep package="libcanberra"/>
      <dep package="libunique"/>
    </dependencies>
    <suggests>
      <dep package="hal"/>
    </suggests>
  </autotools>

  <waf id="gnome-python-desktop" waf-command="./waf">
    <branch revision="gnome-2-30"/>
    <dependencies>
      <dep package="gnome-python"/>
      <dep package="gnome-panel"/>
      <dep package="libgnomeprint"/>
      <dep package="libgnomeprintui"/>
      <dep package="libwnck"/>
      <dep package="totem-pl-parser"/>
      <dep package="libgtop"/>
      <dep package="gnome-media"/>
      <dep package="metacity"/>
      <dep package="evolution-data-server"/>
    </dependencies>
  </waf>

  <autotools id="gnome-screensaver">
    <branch revision="gnome-2-30"/>
    <dependencies>
      <dep package="intltool"/>
      <dep package="gconf"/>
      <dep package="gtk+"/>
      <dep package="dbus"/>
      <dep package="gnome-menus"/>
      <dep package="gnome-desktop"/>
      <dep package="libgnomekbd"/>
    </dependencies>
    <suggests>
      <dep package="libnotify"/>
    </suggests>
  </autotools>

  <autotools id="gnome-session">
    <branch revision="gnome-2-30"/>
    <dependencies>
      <dep package="intltool"/>
      <dep package="at-spi"/>
      <dep package="gtk+"/>
      <dep package="gconf"/>
      <dep package="dbus-glib"/>
      <dep package="startup-notification"/>
      <dep package="UPower"/>
    </dependencies>
    <suggests>
      <dep package="PolicyKit"/>
      <dep package="PolicyKit-gnome"/>
    </suggests>
  </autotools>

  <autotools id="gnome-settings-daemon">
    <branch revision="gnome-2-30"/>
    <dependencies>
      <dep package="intltool"/>
      <dep package="glib"/>
      <dep package="gtk+"/>
      <dep package="gconf"/>
      <dep package="gnome-desktop"/>
      <dep package="libgnomekbd"/>
      <dep package="gnome-doc-utils"/>
      <dep package="dbus-glib"/>
    </dependencies>
    <suggests>
      <dep package="gstreamer"/>
    </suggests>
  </autotools>

  <autotools id="gnome-speech">
    <branch/>
    <dependencies>
      <dep package="ORBit2"/>
      <dep package="libbonobo"/>
    </dependencies>
  </autotools>

  <autotools id="gnome-system-monitor">
    <branch/>
    <dependencies>
      <dep package="intltool"/>
      <dep package="glib"/>
      <dep package="gconf"/>
      <dep package="libwnck"/>
      <dep package="libgtop"/>
      <dep package="gtk+"/>
      <dep package="gnome-icon-theme"/>
      <dep package="gtkmm"/>
      <dep package="libxml2"/>
      <dep package="librsvg"/>
      <dep package="dbus-glib"/>
    </dependencies>
  </autotools>

  <autotools id="gnome-system-tools">
    <branch revision="gnome-2-30"/>
    <dependencies>
      <dep package="intltool"/>
      <dep package="gtk+"/>
      <dep package="gconf"/>
      <dep package="liboobs"/>
      <dep package="system-tools-backends"/>
      <dep package="dbus"/>
      <dep package="gnome-doc-utils"/>
    </dependencies>
    <suggests>
      <dep package="polkit-gnome"/>
      <dep package="nautilus"/>
    </suggests>
  </autotools>

  <autotools id="gnome-terminal">
    <branch revision="gnome-2-30"/>
    <dependencies>
      <dep package="intltool"/>
      <dep package="glib"/>
      <dep package="gtk+"/>
      <dep package="gconf"/>
      <dep package="dbus-glib"/>
      <dep package="vte"/>
      <dep package="startup-notification"/>
      <dep package="gnome-doc-utils"/>
    </dependencies>
  </autotools>

  <autotools id="gnome-themes">
    <branch revision="gnome-2-30"/>
    <dependencies>
      <dep package="intltool"/>
      <dep package="gtk-engines"/>
      <dep package="icon-naming-utils"/>
    </dependencies>
  </autotools>

  <autotools id="gnome-user-docs">
    <branch revision="gnome-2-30"/>
    <dependencies>
      <dep package="rarian"/>
      <dep package="gnome-doc-utils"/>
    </dependencies>
  </autotools>

  <autotools id="gnome-user-share">
    <branch/>
    <dependencies>
      <dep package="avahi"/>
      <dep package="gtk+"/>
      <dep package="libnotify"/>
      <dep package="gconf"/>
      <dep package="gnome-bluetooth"/>
    </dependencies>
  </autotools>

  <autotools id="gnome-utils">
    <branch revision="gnome-2-30"/>
    <dependencies>
      <dep package="intltool"/>
      <dep package="glib"/>
      <dep package="gtk+"/>
      <dep package="gnome-desktop"/>
      <dep package="gnome-panel"/>
      <dep package="gnome-doc-utils"/>
      <dep package="libgtop"/>
      <dep package="rarian"/>
    </dependencies>
  </autotools>

  <autotools id="gok">
    <branch revision="gnome-2-30"/>
    <dependencies>
      <dep package="intltool"/>
      <dep package="at-spi"/>
      <dep package="gtk+"/>
      <dep package="libwnck"/>
      <dep package="libcanberra"/>
      <dep package="rarian"/>
      <dep package="gnome-speech"/>
    </dependencies>
  </autotools>

  <autotools id="gstreamer" autogenargs="-- --disable-tests" supports-non-srcdir-builds="no">
    <branch repo="gstreamer.freedesktop.org" module="gstreamer"/>
    <dependencies>
      <dep package="glib"/>
      <dep package="libxml2"/>
    </dependencies>
  </autotools>

  <autotools id="gst-plugins-base" autogenargs="-- --disable-tests" supports-non-srcdir-builds="no">
    <branch repo="gstreamer.freedesktop.org" module="gst-plugins-base"/>
    <dependencies>
      <dep package="gstreamer"/>
      <dep package="gtk+"/>
      <dep package="liboil"/>
    </dependencies>
  </autotools>

  <autotools id="gst-plugins-good" autogenargs="-- --disable-tests" supports-non-srcdir-builds="no">
    <branch repo="gstreamer.freedesktop.org" module="gst-plugins-good"/>
    <dependencies>
      <dep package="gstreamer"/>
      <dep package="gst-plugins-base"/>
    </dependencies>
    <suggests>
      <dep package="pulseaudio"/>
    </suggests>
  </autotools>

  <autotools id="gtk-engines">
    <branch revision="gtk-engines-2-18" />
    <dependencies>
      <dep package="intltool"/>
      <dep package="gtk+"/>
    </dependencies>
  </autotools>

  <autotools id="gtkhtml">
    <branch revision="gnome-2-30"/>
    <dependencies>
      <dep package="intltool"/>
      <dep package="gtk+"/>
      <dep package="enchant"/>
      <dep package="iso-codes"/>
      <dep package="libsoup"/>
      <dep package="gnome-icon-theme"/>
    </dependencies>
  </autotools>

  <autotools id="gtksourceview" autogenargs="--enable-compile-warnings=maximum">
    <branch revision="gnome-2-30"/>
    <dependencies>
      <dep package="intltool"/>
      <dep package="gtk+"/>
      <dep package="libxml2"/>
    </dependencies>
  </autotools>

  <autotools id="gucharmap">
    <branch revision="gnome-2-30"/>
    <dependencies>
      <dep package="intltool"/>
      <dep package="glib"/>
      <dep package="gtk+"/>
      <dep package="gnome-doc-utils"/>
    </dependencies>
    <suggests>
      <dep package="gconf"/>
    </suggests>
  </autotools>

 <autotools id="gvfs">
    <branch revision="gnome-2-30"/>
    <dependencies>
      <dep package="intltool"/>
      <dep package="glib"/>
      <dep package="dbus"/>
      <dep package="libsoup"/>
    </dependencies>
    <suggests>
      <dep package="gconf"/>
      <dep package="hal"/>
      <dep package="gnome-disk-utility"/>
    </suggests>
  </autotools>

  <autotools id="libgail-gnome">
    <branch/>
    <dependencies>
      <dep package="at-spi"/>
      <dep package="libgnomeui"/>
      <dep package="gnome-panel"/>
    </dependencies>
  </autotools>

  <autotools id="libgnomekbd">
    <branch revision="gnome-2-30"/>
    <dependencies>
      <dep package="intltool"/>
      <dep package="gconf" />
      <dep package="gtk+" />
      <dep package="libxklavier" />
    </dependencies>
  </autotools>

  <autotools id="libgtop">
    <branch/>
    <dependencies>
      <dep package="intltool"/>
      <dep package="glib"/>
    </dependencies>
  </autotools>

  <autotools id="libgweather">
    <branch revision="gnome-2-30"/>
    <dependencies>
      <dep package="intltool"/>
      <dep package="libxml2"/>
      <dep package="gconf"/>
      <dep package="gtk+"/>
      <dep package="libsoup"/>
    </dependencies>
    <suggests>
      <dep package="pygobject"/>
    </suggests>
  </autotools>

  <autotools id="liboobs">
    <branch revision="gnome-2-30"/>
    <dependencies>
      <dep package="glib"/>
      <dep package="dbus-glib"/>
      <dep package="gtk-doc"/>
      <dep package="system-tools-backends"/>
    </dependencies>
  </autotools>

  <autotools id="librsvg" supports-non-srcdir-builds="no">
    <branch revision="gnome-2-30"/>
    <dependencies>
      <dep package="libxml2"/>
      <dep package="gtk+"/>
      <dep package="gnome-common"/>
      <dep package="libgsf"/>
      <dep package="libcroco"/>
    </dependencies>
  </autotools>

  <autotools id="libsoup">
    <branch revision="gnome-2-30"/>
    <dependencies>
      <dep package="glib"/>
      <dep package="gnutls"/>
      <dep package="libxml2"/>
      <dep package="gconf"/>
      <dep package="libproxy"/>
      <dep package="sqlite3"/>
      <dep package="libgnome-keyring"/>
    </dependencies>
  </autotools>

  <autotools id="libwnck">
    <branch/>
    <dependencies>
      <dep package="intltool"/>
      <dep package="gtk+"/>
      <dep package="startup-notification"/>
    </dependencies>
  </autotools>

  <autotools id="metacity">
    <branch/>
    <dependencies>
      <dep package="intltool"/>
      <dep package="gtk+"/>
      <dep package="gconf"/>
      <dep package="intltool"/>
      <dep package="libcanberra"/>
      <dep package="zenity"/>
    </dependencies>
  </autotools>

  <autotools id="mousetweaks">
    <branch revision="gnome-2-30"/>
    <dependencies>
      <dep package="intltool"/>
      <dep package="gconf"/>
      <dep package="gtk+"/>
      <dep package="gnome-panel"/>
      <dep package="at-spi"/>
      <dep package="dbus-glib"/>
    </dependencies>
  </autotools>

  <autotools id="nautilus">
    <branch revision="gnome-2-30"/>
    <dependencies>
      <dep package="intltool"/>
      <dep package="rarian"/>
      <dep package="glib"/>
      <dep package="gtk+"/>
      <dep package="pango"/>
      <dep package="libxml2"/>
      <dep package="gnome-desktop"/>
      <dep package="libunique"/>
    </dependencies>
    <suggests>
      <dep package="exempi"/>
    </suggests>
    <after>
      <dep package="beagle"/>
      <dep package="tracker"/>
    </after>
  </autotools>

  <autotools id="nautilus-sendto">
    <branch/>
    <dependencies>
      <dep package="glib"/>
      <dep package="gtk+"/>
      <dep package="gconf"/>
      <dep package="nautilus"/>
    </dependencies>
    <suggests>
      <dep package="evolution-data-server"/>
      <dep package="dbus-glib"/>
      <dep package="gupnp-av"/>
      <dep package="empathy"/>
    </suggests>
  </autotools>

  <autotools id="orca">
    <branch revision="gnome-2-30"/>
    <dependencies>
      <dep package="intltool"/>
      <dep package="gnome-python"/>
      <dep package="gnome-mag"/>
      <dep package="gnome-speech"/>
    </dependencies>
  </autotools>

  <autotools id="hamster-applet">
    <branch revision="gnome-2-30"/>
    <dependencies>
      <dep package="intltool"/>
      <dep package="pygtk"/>
      <dep package="pycairo"/>
      <dep package="gnome-python"/>
    </dependencies>
  </autotools>

  <autotools id="pygtksourceview">
    <branch revision="gnome-2-30"/>
     <dependencies>
       <dep package="pygtk"/>
       <dep package="gtksourceview"/>
     </dependencies>
  </autotools>

  <autotools id="seahorse">
    <branch/>
    <dependencies>
      <dep package="intltool"/>
      <dep package="gconf"/>
      <dep package="gtk+"/>
      <dep package="glib"/>
      <dep package="dbus-glib"/>
    </dependencies>
    <suggests>
      <dep package="libsoup"/>
      <dep package="libgnome-keyring"/>
      <dep package="gnome-keyring"/>
      <dep package="avahi"/>
      <dep package="dbus-glib"/>
      <dep package="libxml2"/>
      <dep package="libnotify"/>
    </suggests>
  </autotools>

  <autotools id="seahorse-plugins" autogenargs="--disable-epiphany">
    <branch/>
    <dependencies>
      <dep package="gconf"/>
      <dep package="gtk+"/>
      <dep package="glib"/>
      <dep package="seahorse"/>
      <dep package="dbus-glib"/>
    </dependencies>
    <suggests>
      <dep package="nautilus"/>
      <dep package="dbus-glib"/>
      <dep package="libxml2"/>
      <dep package="gedit"/>
      <dep package="gnome-panel"/>
      <dep package="libnotify"/>
    </suggests>
  </autotools>

  <autotools id="sound-juicer">
    <branch/>
    <dependencies>
      <dep package="intltool"/>
      <dep package="gnome-doc-utils"/>
      <dep package="gnome-media"/>
      <dep package="gstreamer"/>
      <dep package="gst-plugins-base"/>
      <dep package="gst-plugins-good"/>
      <dep package="brasero"/>
      <dep package="libmusicbrainz"/>
      <dep package="libcanberra"/>
    </dependencies>
  </autotools>

  <autotools id="swfdec-gnome">
    <branch/>
    <dependencies>
      <dep package="intltool"/>
      <dep package="swfdec"/>
      <dep package="gconf"/>
      <dep package="gtk+"/>
    </dependencies>
  </autotools>

  <autotools id="tomboy">
    <branch revision="gnome-2-30"/>
    <dependencies>
      <dep package="intltool"/>
      <dep package="gtk-sharp"/>
      <dep package="gnome-sharp"/>
      <dep package="gnome-desktop-sharp"/>
      <dep package="ndesk-dbus"/>
      <dep package="ndesk-dbus-glib"/>
      <dep package="gnome-doc-utils"/>
      <dep package="mono-addins"/>
    </dependencies>
    <suggests>
      <dep package="gtkspell"/>
    </suggests>
  </autotools>

  <autotools id="totem-pl-parser">
    <branch/>
    <dependencies>
      <dep package="intltool"/>
      <dep package="glib"/>
      <dep package="gtk+"/>
      <dep package="gmime"/>
    </dependencies>
    <suggests>
      <dep package="libepc"/>
      <dep package="tracker"/>
      <dep package="dbus-glib"/>
    </suggests>
  </autotools>

  <autotools id="totem">
    <branch revision="gnome-2-30"/>
    <dependencies>
      <dep package="intltool"/>
      <dep package="gconf"/>
      <dep package="gstreamer"/>
      <dep package="gst-plugins-base"/>
      <dep package="gst-plugins-good"/>
      <dep package="libmusicbrainz"/>
      <dep package="iso-codes"/>
      <dep package="totem-pl-parser"/>
    </dependencies>
    <suggests>
      <dep package="libepc"/>
      <dep package="brasero"/>
      <dep package="libgdata"/>
    </suggests>
  </autotools>

  <autotools id="vino">
    <branch revision="gnome-2-30"/>
    <dependencies>
      <dep package="intltool"/>
      <dep package="glib"/>
      <dep package="gtk+"/>
      <dep package="gconf"/>
      <dep package="gnutls"/>
      <dep package="dbus-glib"/>
      <dep package="libgnome-keyring"/>
    </dependencies>
    <suggests>
      <dep package="libnotify"/>
      <dep package="avahi"/>
    </suggests>
  </autotools>

  <autotools id="vinagre">
    <branch revision="gnome-2-30"/>
    <dependencies>
      <dep package="intltool"/>
      <dep package="avahi"/>
      <dep package="gtk+"/>
      <dep package="gconf"/>
      <dep package="gtk-vnc"/>
      <dep package="gnome-panel"/>
    </dependencies>
  </autotools>

  <autotools id="vte">
    <branch/>
    <dependencies>
      <dep package="intltool"/>
      <dep package="glib"/>
      <dep package="gtk+"/>
    </dependencies>
  </autotools>

  <autotools id="yelp">
    <branch revision="gnome-2-30"/>
    <dependencies>
      <dep package="intltool"/>
      <dep package="glib"/>
      <dep package="gtk+"/>
      <dep package="rarian"/>
      <dep package="libxml2"/>
      <dep package="gnome-doc-utils"/>
      <dep package="startup-notification"/>
      <dep package="mozilla"/>
      <dep package="dbus-glib"/>
    </dependencies>
  </autotools>

  <autotools id="zenity">
    <branch revision="gnome-2-30"/>
    <dependencies>
      <dep package="intltool"/>
      <dep package="gtk+"/>
      <dep package="gconf"/>
      <dep package="gnome-doc-utils"/>
    </dependencies>
  </autotools>

<!-- Desktop: upcoming deprecations -->

  <autotools id="libgnomeprint">
    <branch/>
    <dependencies>
      <dep package="intltool"/>
      <dep package="libart_lgpl"/>
      <dep package="glib"/>
      <dep package="gnome-common"/>
      <dep package="pango"/>
      <dep package="libgnomecups"/>
    </dependencies>
  </autotools>

  <autotools id="libgnomeprintui">
    <branch/>
    <dependencies>
      <dep package="intltool"/>
      <dep package="libgnomeprint"/>
      <dep package="gtk+"/>
      <dep package="libgnomecanvas"/>
      <dep package="gnome-icon-theme"/>
    </dependencies>
  </autotools>

<!-- Platform Bindings -->

  <autotools id="mm-common">
    <branch/>
  </autotools>

  <autotools id="libsigc++2">
    <branch/>
    <dependencies>
      <dep package="mm-common"/>
    </dependencies>
  </autotools>

  <autotools id="glibmm">
<<<<<<< HEAD
    <branch revision="glibmm-2-24" />
=======
    <branch revision="glibmm-2-24"/>
>>>>>>> f9c32140
    <dependencies>
      <dep package="glib"/>
      <dep package="libsigc++2"/>
    </dependencies>
  </autotools>

  <autotools id="pangomm">
    <branch/>
    <dependencies>
      <dep package="glibmm"/>
      <dep package="cairomm"/>
      <dep package="pango"/>
    </dependencies>
  </autotools>

  <autotools id="gtkmm">
    <branch revision="gtkmm-2-20"/>
    <dependencies>
      <dep package="pangomm"/>
      <dep package="gtk+"/>
    </dependencies>
  </autotools>

  <autotools id="librsvgmm">
    <branch/>
    <dependencies>
      <dep package="librsvg"/>
      <dep package="glibmm"/>
      <dep package="cairomm"/>
    </dependencies>
  </autotools>

  <autotools id="libglademm">
    <branch/>
    <dependencies>
      <dep package="libglade"/>
      <dep package="gtkmm"/>
    </dependencies>
  </autotools>

  <autotools id="gconfmm">
    <branch/>
    <dependencies>
      <dep package="gconf"/>
      <dep package="gtkmm"/>
    </dependencies>
  </autotools>

  <autotools id="libgnomecanvasmm">
    <branch/>
    <dependencies>
      <dep package="libgnomecanvas"/>
      <dep package="gtkmm"/>
    </dependencies>
  </autotools>

  <autotools id="gnome-vfsmm">
    <branch/>
    <dependencies>
      <dep package="glibmm"/>
      <dep package="gnome-vfs"/>
    </dependencies>
  </autotools>

  <autotools id="libgnomemm">
    <branch/>
    <dependencies>
      <dep package="libgnome"/>
      <dep package="gtkmm"/>
    </dependencies>
  </autotools>

  <autotools id="libgnomeuimm">
    <branch/>
    <dependencies>
      <dep package="gtkmm"/>
      <dep package="libgnomeui"/>
      <dep package="libgnomemm"/>
      <dep package="gconfmm"/>
      <dep package="libgnomecanvasmm"/>
      <dep package="libglademm"/>
      <dep package="gnome-vfsmm"/>
    </dependencies>
  </autotools>

  <autotools id="libxml++">
    <branch/>
    <dependencies>
      <dep package="libxml2"/>
      <dep package="glibmm"/>
    </dependencies>
  </autotools>

  <autotools id="pygobject">
    <branch/>
    <dependencies>
      <dep package="glib"/>
    </dependencies>
  </autotools>

  <autotools id="pygtk">
    <branch/>
    <dependencies>
      <dep package="pygobject"/>
      <dep package="gtk+"/>
      <dep package="pycairo"/>
      <dep package="libglade"/>
    </dependencies>
  </autotools>

  <autotools id="pyorbit">
    <branch/>
    <dependencies>
      <dep package="ORBit2"/>
    </dependencies>
  </autotools>

  <autotools id="pyatspi2">
    <branch/>
    <dependencies>
    </dependencies>
  </autotools>

  <waf id="gnome-python" waf-command="./waf">
    <branch/>
    <dependencies>
      <dep package="pygtk"/>
      <dep package="pyorbit"/>
      <dep package="libgnomecanvas"/>
      <dep package="libgnomeui"/>
    </dependencies>
  </waf>

  <autotools id="seed">
    <branch/>
    <dependencies>
      <dep package="gobject-introspection"/>
      <dep package="WebKit"/>
      <dep package="gnome-js-common"/>
    </dependencies>
  </autotools>

<!-- Admin -->

  <autotools id="pessulus">
    <branch/>
    <dependencies>
      <dep package="intltool"/>
      <dep package="pygtk"/>
      <dep package="gnome-python"/>
      <dep package="gnome-python-desktop"/>
    </dependencies>
  </autotools>

  <autotools id="sabayon">
    <branch/>
    <dependencies>
      <dep package="intltool"/>
      <dep package="gtk+"/>
      <dep package="pygtk"/>
      <dep package="pyxdg"/>
      <dep package="pessulus"/>
    </dependencies>
  </autotools>

<!-- Developer Tools -->

  <autotools id="accerciser">
    <branch revision="gnome-2-30"/>
    <dependencies>
      <dep package="intltool"/>
      <dep package="pygtk"/>
      <dep package="gnome-python"/>
      <dep package="gnome-python-desktop"/>
      <dep package="at-spi"/>
    </dependencies>
  </autotools>

  <autotools id="anjuta">
    <branch revision="gnome-2-30"/>
    <dependencies>
      <dep package="intltool"/>
      <dep package="glib"/>
      <dep package="gtk+"/>
      <dep package="gconf"/>
      <dep package="vte"/>
      <dep package="gdl"/>
      <dep package="autogen"/>
      <dep package="libgda"/>
      <dep package="libunique"/>
    </dependencies>
    <suggests>
      <dep package="devhelp"/>
      <dep package="WebKit"/> <!-- required for the devhelp plugin -->
      <dep package="glade3"/>
    </suggests>
  </autotools>

  <autotools id="devhelp">
    <branch revision="gnome-2-30"/>
    <dependencies>
      <dep package="intltool"/>
      <dep package="gtk+"/>
      <dep package="gconf"/>
      <dep package="libwnck"/>
      <dep package="WebKit"/>
      <dep package="libunique"/>
    </dependencies>
  </autotools>

  <autotools id="gdl">
    <branch revision="gnome-2-30"/>
    <dependencies>
      <dep package="intltool"/>
      <dep package="librsvg"/>
    </dependencies>
  </autotools>

  <autotools id="glade3">
    <branch revision="gnome-2-28"/>
    <dependencies>
      <dep package="intltool"/>
      <dep package="gtk+"/>
      <dep package="libxml2"/>
    </dependencies>
  </autotools>

  <autotools id="gnome-devel-docs">
    <branch revision="gnome-2-30"/>
    <dependencies>
      <dep package="gnome-doc-utils"/>
    </dependencies>
  </autotools>

  <autotools id="gtk-sharp" autogen-sh="bootstrap-2.12">
    <branch repo="svn.mono-project.com" module="branches/gtk-sharp-2-12-branch"
            checkoutdir="gtk-sharp"/>
    <dependencies>
      <dep package="mono"/>
      <dep package="gtk+"/>
      <dep package="libglade"/>
    </dependencies>
  </autotools>

  <autotools id="gnome-sharp" autogen-sh="bootstrap-2.24">
    <branch repo="svn.mono-project.com" module="trunk/gnome-sharp"/>
    <dependencies>
      <dep package="mono"/>
      <dep package="gtk-sharp"/>
      <dep package="libart_lgpl"/>
      <dep package="gnome-vfs"/>
      <dep package="libgnomecanvas"/>
      <dep package="libgnomeui"/>
      <dep package="gnome-panel"/>
      <dep package="libgnomeprintui"/>
    </dependencies>
  </autotools>

   <autotools id="gnome-desktop-sharp">
    <branch repo="svn.mono-project.com" module="trunk/gnome-desktop-sharp"/>
    <dependencies>
      <dep package="mono"/>
      <dep package="gtk-sharp"/>
      <dep package="gnome-sharp"/>
      <dep package="librsvg"/>
      <dep package="libwnck"/>
      <dep package="gtkhtml"/>
      <dep package="vte"/>
    </dependencies>
  </autotools>

<!-- Mobile -->

  <autotools id="gconf-dbus">
    <branch repo="moblin.org" module="gconf-dbus" checkoutdir="gconf-dbus"/>
    <dependencies>
      <dep package="dbus-glib"/>
    </dependencies>
  </autotools>

<!-- Proposed Modules -->

<!-- Meta Modules -->

  <metamodule id="meta-gnome-devel-platform-upcoming-deprecations">
    <dependencies>
      <dep package="ORBit2"/>
      <dep package="audiofile"/>
      <dep package="esound"/>
      <dep package="gnome-mime-data"/>
      <dep package="gnome-vfs"/>
      <dep package="libIDL"/>
      <dep package="libart_lgpl"/>
      <dep package="libbonobo"/>
      <dep package="libbonoboui"/>
      <dep package="libglade"/>
      <dep package="libgnome"/>
      <dep package="libgnomecanvas"/>
      <dep package="libgnomeui"/>
    </dependencies>
  </metamodule>

  <metamodule id="meta-gnome-devel-platform">
    <dependencies>
      <dep package="gconf"/>
      <dep package="at-spi"/>
      <dep package="atk"/>
      <dep package="glib"/>
      <dep package="gtk+"/>
      <dep package="gtk-doc"/>
      <dep package="pango"/>
      <dep package="meta-gnome-devel-platform-upcoming-deprecations"/>
    </dependencies>
  </metamodule>

  <metamodule id="meta-gnome-desktop-upcoming-deprecations">
    <dependencies>
      <dep package="libgnomeprint"/>
      <dep package="libgnomeprintui"/>
      <dep package="libgail-gnome"/>
    </dependencies>
  </metamodule>

  <metamodule id="meta-gnome-desktop-suite">
    <dependencies>
      <dep package="alacarte"/>
      <dep package="brasero"/>
      <dep package="bug-buddy"/>
      <dep package="cheese"/>
      <dep package="gnome-control-center"/>
      <dep package="dasher"/>
      <dep package="deskbar-applet"/>
      <dep package="ekiga"/>
      <dep package="empathy"/>
      <dep package="eog"/>
      <dep package="epiphany"/>
      <dep package="evince"/>
      <dep package="evolution-data-server"/>
      <dep package="evolution"/>
      <dep package="evolution-exchange"/>
      <dep package="evolution-mapi"/>
      <dep package="evolution-webcal"/>
      <dep package="file-roller"/>
      <dep package="gcalctool"/>
      <dep package="gconf-editor"/>
      <dep package="gdm"/>
      <dep package="gedit"/>
      <dep package="gnome-applets"/>
      <dep package="gnome-backgrounds"/>
      <dep package="gnome-bluetooth"/>
      <dep package="gnome-desktop"/>
      <dep package="gnome-desktop-sharp"/>
      <dep package="gnome-disk-utility"/>
      <dep package="gnome-doc-utils"/>
      <dep package="gnome-games"/>
      <dep package="gnome-icon-theme"/>
      <dep package="gnome-keyring"/>
      <dep package="gnome-netstatus"/>
      <dep package="gnome-nettool"/>
      <dep package="gnome-mag"/>
      <dep package="gnome-media"/>
      <dep package="gnome-menus"/>
      <dep package="gnome-packagekit"/>
      <dep package="gnome-panel"/>
      <dep package="gnome-power-manager"/>
      <dep package="gnome-python-desktop"/>
      <dep package="gnome-screensaver"/>
      <dep package="gnome-session"/>
      <dep package="gnome-settings-daemon"/>
      <dep package="gnome-speech"/>
      <dep package="gnome-system-monitor"/>
      <dep package="gnome-system-tools"/>
      <dep package="gnome-terminal"/>
      <dep package="gnome-themes"/>
      <dep package="gnome-user-docs"/>
      <dep package="gnome-user-share"/>
      <dep package="gnome-utils"/>
      <dep package="gok"/>
      <dep package="gstreamer"/>
      <dep package="gst-plugins-base"/>
      <dep package="gst-plugins-good"/>
      <dep package="gtk-engines"/>
      <dep package="gtkhtml"/>
      <dep package="gtksourceview"/>
      <dep package="gucharmap"/>
      <dep package="gvfs"/>
      <dep package="libgnome-keyring"/>
      <dep package="libgnomekbd"/>
      <dep package="libgtop"/>
      <dep package="libgweather"/>
      <dep package="liboobs"/>
      <dep package="librsvg"/>
      <dep package="libsoup"/>
      <dep package="libwnck"/>
      <dep package="metacity"/>
      <dep package="mousetweaks"/>
      <dep package="nautilus"/>
      <dep package="nautilus-sendto"/>
      <dep package="orca"/>
      <dep package="hamster-applet"/>
      <dep package="pygtksourceview"/>
      <dep package="seahorse"/>
      <dep package="seahorse-plugins"/>
      <dep package="sound-juicer"/>
      <dep package="swfdec-gnome"/>
      <dep package="tomboy"/>
      <dep package="totem-pl-parser"/>
      <dep package="totem"/>
      <dep package="vino"/>
      <dep package="vinagre"/>
      <dep package="vte"/>
      <dep package="yelp"/>
      <dep package="zenity"/>
      <dep package="meta-gnome-desktop-upcoming-deprecations"/>
    </dependencies>
  </metamodule>

  <metamodule id="meta-gnome-bindings-c++">
    <dependencies>
      <dep package="gtkmm"/>
      <dep package="libglademm"/>
      <dep package="gconfmm"/>
      <dep package="libgnomecanvasmm"/>
      <dep package="gnome-vfsmm"/>
      <dep package="libgnomemm"/>
      <dep package="libgnomeuimm"/>
      <dep package="libxml++"/>
      <dep package="librsvgmm"/>
    </dependencies>
  </metamodule>

  <metamodule id="meta-gnome-bindings-python">
    <dependencies>
      <dep package="pygobject"/>
      <dep package="pygtk"/>
      <dep package="pyorbit"/>
      <dep package="gnome-python"/>
    </dependencies>
  </metamodule>

  <metamodule id="meta-gnome-bindings-mono">
    <dependencies>
      <dep package="gtk-sharp"/>
      <dep package="gnome-sharp"/>
    </dependencies>
  </metamodule>

  <metamodule id="meta-gnome-bindings-js">
    <dependencies>
      <dep package="seed"/>
    </dependencies>
  </metamodule>

  <metamodule id="meta-gnome-bindings">
    <dependencies>
      <dep package="meta-gnome-bindings-c++"/>
      <dep package="meta-gnome-bindings-python"/>
      <dep package="meta-gnome-bindings-mono"/>
      <dep package="meta-gnome-bindings-js"/>
    </dependencies>
  </metamodule>

  <metamodule id="meta-gnome-admin">
    <dependencies>
      <dep package="pessulus"/>
      <dep package="sabayon"/>
    </dependencies>
  </metamodule>

  <metamodule id="meta-gnome-devtools-suite">
    <dependencies>
      <dep package="accerciser"/>
      <dep package="anjuta"/>
      <dep package="devhelp"/>
      <dep package="gdl"/>
      <dep package="glade3"/>
      <dep package="gnome-devel-docs"/>
    </dependencies>
  </metamodule>

  <metamodule id="meta-gnome-mobile-suite">
    <dependencies>
      <dep package="gconf-dbus"/>
      <dep package="atk"/>
      <dep package="evolution-data-server"/>
      <dep package="glib"/>
      <dep package="gstreamer"/>
      <dep package="gst-plugins-base"/>
      <dep package="gtk+"/>
      <dep package="gtk-doc"/>
      <dep package="pango"/>
    </dependencies>
  </metamodule>

  <metamodule id="meta-gnome-desktop">
    <dependencies>
      <dep package="meta-gnome-devel-platform"/>
      <dep package="meta-gnome-desktop-suite"/>
      <dep package="meta-gnome-admin"/>
      <dep package="meta-gnome-devtools-suite"/>
    </dependencies>
  </metamodule>

  <metamodule id="meta-gnome-proposed">
    <dependencies>
    </dependencies>
  </metamodule>

</moduleset><|MERGE_RESOLUTION|>--- conflicted
+++ resolved
@@ -1487,11 +1487,7 @@
   </autotools>
 
   <autotools id="glibmm">
-<<<<<<< HEAD
-    <branch revision="glibmm-2-24" />
-=======
     <branch revision="glibmm-2-24"/>
->>>>>>> f9c32140
     <dependencies>
       <dep package="glib"/>
       <dep package="libsigc++2"/>
@@ -1688,6 +1684,13 @@
       <dep package="WebKit"/> <!-- required for the devhelp plugin -->
       <dep package="glade3"/>
     </suggests>
+  </autotools>
+
+  <autotools id="anjuta-extras">
+    <branch revision="gnome-2-30"/>
+    <dependencies>
+      <dep package="anjuta"/>
+    </dependencies>
   </autotools>
 
   <autotools id="devhelp">
