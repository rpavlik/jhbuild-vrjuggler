# -*- mode: python -*-
# This file holds the default values for the ~/.jhbuildrc file.
# Do not copy this to ~/.jhbuildrc

import os, sys

if 'GTK_PATH' in os.environ.keys():
    del os.environ['GTK_PATH']

# module directory
modulesets_dir = os.path.join(SRCDIR, 'modulesets')

# what modules to build?
moduleset = 'gnome-apps-3.2'
modules = [ 'meta-gnome-core', 'meta-gnome-apps-tested' ]

# policy for modules to build, options are:
#  - all: build everything requested
#  - updated: build only modules that have changed
#  - updated-deps: build modules that have changed, or their dependencies
#    have changed.
build_policy = 'updated-deps'

# Skip modules installed more recently than the specified relative time.
# min_age can only be specified via the command-line. Setting min_age within
# the configuration file has no effect.
min_age = None

# modules to skip during dependency expansion
skip = []
# tags used as module filters
tags = []

# directories
prefix = '/opt/gnome'
checkoutroot = os.path.expanduser('~/checkout/gnome')
tarballdir = None    # will default to checkoutroot
buildroot = None     # if set, packages will be built with srcdir!=builddir

# When using srcdir!=builddir builds, this key allows you to use a
# different builddir name.  Some people like this because it reduces
# the chance of mixing the two up.  In the pattern, '%s' will be
# substituted with the srcdir base component.
builddir_pattern = '%s'

# override environment variables, command line arguments, etc
autogenargs = '--disable-static --disable-gtk-doc'
cmakeargs = ''
makeargs = ''
cflags = ''
sconsargs = 'prefix=%(prefix)s'

# a alternative install program to use; the included install-check
# program won't update timestamps if the header hasn't changed
installprog = os.path.join(os.environ['HOME'], '.local/bin', 'install-check')
if not os.path.exists(installprog):
    installprog = '/usr/bin/install-check'
if not os.path.exists(installprog):
    installprog = None

# override cvs roots, branch tags, etc
repos = {}
cvsroots = {}
svnroots = {}
branches = {}
module_autogenargs = {}
<<<<<<< HEAD
module_sconsargs = {}
=======
module_cmakeargs = {}
>>>>>>> 0c1ea059
module_makeargs = {}
module_extra_env = {}
module_makecheck = {}
module_nopoison = {}

# control parts of the build process
nonetwork     = False  # never touch the network
alwaysautogen = False  # call autogen.sh even if a makefile is found
nobuild       = False  # don't actually build the packages
makeclean     = False  # run make clean before building
makecheck     = False  # run make check after building
makedist      = False  # run make dist after building
makedistcheck = False  # run make distcheck after building
trycheckout   = False  # try to force checkout and autogen on failure
nopoison      = False  # don't poison modules on failure
forcecheck    = False  # run make check even when not building

build_targets = ['install','test']

makecheck_advisory = False # whether to pass over 'make check' failures

interact      = True   # whether to interact with the user.
quiet_mode    = False  # whether to display running commands output
progress_bar  = True   # whether to display a progress bar when running in quiet mode

# checkout modes. For VCS directories, it specifies how the checkout
# is done. We can also specify checkout modes for specific modules
checkout_mode = 'update'
module_checkout_mode = {}

# in case we use the copy checkout mode, we can set up a copy dir. Defaults to
# checkout dir
copy_dir = None

# whether to install to lib64 directories?  Currently this will default to
# True on Linux AMD64, PPC64 or S390x systems, and False everywhere else.
# Patches accepted to fix the default for other architectures.
try:
    uname = os.uname()
    use_lib64 = (uname[0], uname[4]) in [ ('Linux', 'x86_64'),
                                          ('Linux', 'ppc64'),
                                          ('Linux', 's390x') ]
    del uname
except AttributeError:
    # some platforms don't have os.uname (ie. Win32)
    use_lib64 = False

# default buildscript.  You should probably leave this as the default.
# In particular, don't set it to 'gtk'.
buildscript = 'terminal'

# where to put tinderbox output
tinderbox_outputdir = None

# sticky date to perform historic checkouts
sticky_date = None

# whether to try and pretty print the output
pretty_print = True

# program to use for subversion support (supports svn or bzr)
svn_program = 'svn'

# program to use for cvs
cvs_program = 'cvs'

# try and use mirrors?
mirror_policy = ""
module_mirror_policy = {}

if sys.platform.startswith('win'):
    notrayicon = True
    nonotify = True
else:
    # Show a tray icon using zenity
    notrayicon = False
    # whether not to emit notifications through the notification daemon
    nonotify = False

# whether to run tests in real X and not in Xvfb
noxvfb = False

# arguments to pass to xvfb
xvfbargs = ''

# options for jhbuildbot slaves
jhbuildbot_master = 'build.gnome.org:9070'
jhbuildbot_slavename = None
jhbuildbot_password = None

# options for jhbuildbot master
jhbuildbot_svn_commits_box = None
try:
    jhbuildbot_slaves_dir = os.path.abspath(".")
except OSError:
    jhbuildbot_slaves_dir = '.'
jhbuildbot_dir = None
jhbuildbot_mastercfg = "master.cfg"

# whether to use a local copy of modulesets (instead of fetching them from svn)
use_local_modulesets = False

# whether to ignore soft dependencies
ignore_suggests = False

# local directory for DVCS mirror (git only atm)
dvcs_mirror_dir = None<|MERGE_RESOLUTION|>--- conflicted
+++ resolved
@@ -64,11 +64,8 @@
 svnroots = {}
 branches = {}
 module_autogenargs = {}
-<<<<<<< HEAD
 module_sconsargs = {}
-=======
 module_cmakeargs = {}
->>>>>>> 0c1ea059
 module_makeargs = {}
 module_extra_env = {}
 module_makecheck = {}
